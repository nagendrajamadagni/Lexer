--- conflicted
+++ resolved
@@ -5,11 +5,7 @@
 ## v2.0.0 - July 10th, 2025
 
 ### Fixed
-<<<<<<< HEAD
-- File Paths are now strs instead of String, this is a breaking change as APIs have changed
-=======
 - File Paths are now strs instead of String
->>>>>>> 0aa181eb
 
 ## v1.1.0 - July 10th, 2025
 
